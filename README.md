--- conflicted
+++ resolved
@@ -73,8 +73,8 @@
   - $TRAVIS_BUILD_DIR/sysconfcpus/bin/sysconfcpus -n 2 elm-make ./tests/Main.elm
 
 script:
-<<<<<<< HEAD
-  - elm-test
+  - elm-test ./tests/Main.elm
+
 ```
 
 ### Doc-Tests
@@ -86,9 +86,4 @@
 elm-test --doctest
 ```
 
-[1]: https://github.com/stoeffel/elm-doc-test
-=======
-  - elm-test ./tests/Main.elm
-
-```
->>>>>>> 401035a1
+[1]: https://github.com/stoeffel/elm-doc-test
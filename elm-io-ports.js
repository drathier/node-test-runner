--- conflicted
+++ resolved
@@ -1,51 +1,8 @@
-/* Implementation from: https://raw.githubusercontent.com/maxsnew/IO/master/elm-io.sh */
+/* Implementation from: https://github.com/laszlopandy/elm-console/blob/master/elm-io.sh */
 module.exports =
   "(function(){\n" +
   "    window = {Date: Date};\n" +
-<<<<<<< HEAD
   "    if (typeof Elm === \"undefined\") { throw \"elm-io config error: Elm is not defined. Make sure you call elm-io with a real Elm output file\"}\n" +
   "    if (typeof Elm.Main === \"undefined\" ) { throw \"Elm.Main is not defined, make sure your module is named Main.\" };\n" +
   "    var worker = Elm.worker(Elm.Main);\n" +
-=======
-  "    var stdin = process.stdin;\n" +
-  "    var fs    = require('fs');\n" +
-  "    var worker = Elm.worker(Elm.Main, {responses: null });\n" +
-  "    var just = function(v) {\n" +
-  "        return { 'Just': v};\n" +
-  "    }\n" +
-  "    var handle = function(request) {\n" +
-  "        switch(request.ctor) {\n" +
-  "        case 'Put':\n" +
-  "            process.stdout.write(request.val);\n" +
-  "            break;\n" +
-  "        case 'Get':\n" +
-  "            stdin.resume();\n" +
-  "            break;\n" +
-  "        case 'Exit':\n" +
-  "            process.exit(request.val);\n" +
-  "            break;\n" +
-  "        case 'WriteFile':\n" +
-  "            fs.writeFileSync(request.file, request.content);\n" +
-  "            break;\n" +
-  "        }\n" +
-  "    }\n" +
-  "    var handler = function(reqs) {\n" +
-  "        for (var i = 0; i < reqs.length; i++) {\n" +
-  "            handle(reqs[i]);\n" +
-  "        }\n" +
-  "        if (reqs.length > 0 && reqs[reqs.length - 1].ctor !== 'Get') {\n" +
-  "            worker.ports.responses.send(just(\"\"));\n" +
-  "        }\n" +
-  "    }\n" +
-  "    worker.ports.requests.subscribe(handler);\n" +
-  "    \n" +
-  "    // Read\n" +
-  "    stdin.on('data', function(chunk) {\n" +
-  "        stdin.pause();\n" +
-  "        worker.ports.responses.send(just(chunk.toString()));\n" +
-  "    })\n" +
-  "\n" +
-  "    // Start msg\n" +
-  "    worker.ports.responses.send(null);\n" +
->>>>>>> add4702b
   "})();\n";
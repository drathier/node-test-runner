{
    "version": "1.0.0",
    "summary": "Sample Elm Test",
    "repository": "https://github.com/rtfeldman/node-elm-test.git",
    "license": "BSD-3-Clause",
    "source-directories": [
        "."
    ],
    "exposed-modules": [],
    "dependencies": {
<<<<<<< HEAD
        "deadfoxygrandpa/elm-test": "2.0.0 <= v < 3.0.0",
        "elm-lang/core": "2.0.0 <= v < 4.0.0",
        "laszlopandy/elm-console": "1.0.1 <= v < 2.0.0"
=======
        "elm-lang/core": "2.0.0 <= v < 3.0.0",
        "deadfoxygrandpa/Elm-Test": "1.0.4 <= v <= 1.0.4",
        "maxsnew/IO": "1.0.1 <= v <= 1.0.1"
>>>>>>> add4702b
    },
    "elm-version": "0.15.0 <= v < 0.16.0"
}<|MERGE_RESOLUTION|>--- conflicted
+++ resolved
@@ -8,15 +8,9 @@
     ],
     "exposed-modules": [],
     "dependencies": {
-<<<<<<< HEAD
         "deadfoxygrandpa/elm-test": "2.0.0 <= v < 3.0.0",
         "elm-lang/core": "2.0.0 <= v < 4.0.0",
         "laszlopandy/elm-console": "1.0.1 <= v < 2.0.0"
-=======
-        "elm-lang/core": "2.0.0 <= v < 3.0.0",
-        "deadfoxygrandpa/Elm-Test": "1.0.4 <= v <= 1.0.4",
-        "maxsnew/IO": "1.0.1 <= v <= 1.0.1"
->>>>>>> add4702b
     },
-    "elm-version": "0.15.0 <= v < 0.16.0"
+    "elm-version": "0.15.0 <= v < 0.17.0"
 }